--- conflicted
+++ resolved
@@ -20,7 +20,6 @@
     runtimeUuid?: string;
 }
 
-<<<<<<< HEAD
 export type EntityType = 'window' | 'iframe' | 'external connection' | 'unknown';
 
 export interface FrameInfo extends Identity {
@@ -39,8 +38,6 @@
     height: number;
 }
 
-=======
->>>>>>> 661bece4
 export interface APIMessage {
     action: string;
     messageId: number;
