/*
Copyright 2017 OpenFin Inc.

Licensed under the Apache License, Version 2.0 (the "License");
you may not use this file except in compliance with the License.
You may obtain a copy of the License at

http://www.apache.org/licenses/LICENSE-2.0

Unless required by applicable law or agreed to in writing, software
distributed under the License is distributed on an "AS IS" BASIS,
WITHOUT WARRANTIES OR CONDITIONS OF ANY KIND, either express or implied.
See the License for the specific language governing permissions and
limitations under the License.
*/
/* global fin, window*/
// These are relative to the preload execution, the root of the proj

// THIS FILE GETS EVALED IN THE RENDERER PROCESS
(function() {

    const openfinVersion = process.versions.openfin;
    const processVersions = JSON.parse(JSON.stringify(process.versions));

    let renderFrameId = global.routingId;
    let customData = global.getFrameData(renderFrameId);
    let glbl = global;

    const electron = require('electron');
    const webFrame = electron.webFrame.createForRenderFrame(renderFrameId);
    const ipc = electron.ipcRenderer;

    let cachedOptions;
    let childWindowRequestId = 0;
    let windowId;
    let webContentsId = 0;

    let getOpenerSuccessCallbackCalled = () => {
        customData.openerSuccessCalled = customData.openerSuccessCalled || false;
        return customData.openerSuccessCalled;
    };

    // used by the notification service to emit the ready event
    function emitNoteProxyReady() {
        raiseEventSync('notification-service-ready', true);
    }

    function asyncApiCall(action, payload = {}) {
        ipc.send(renderFrameId, 'of-window-message', {
            action,
            payload,
            isSync: false,
            singleFrameOnly: true
        });
    }

    function syncApiCall(action, payload, singleFrameOnly = true, channel = 'of-window-message') {
        let apiPackage = {
            action: action,
            payload: payload,
            isSync: true,
            singleFrameOnly: singleFrameOnly
        };

        let responsePayload = JSON.parse(ipc.sendSync(renderFrameId, channel, apiPackage)).payload;

        if (responsePayload.success) {
            return responsePayload.data;
        } else if (responsePayload.error) {
            let err = new Error(responsePayload.error.message);
            err.origStack = responsePayload.error.stack;
            throw (err);
        } else {
            throw (responsePayload.reason);
        }
    }

    function getCachedWindowOptionsSync() {
        if (!cachedOptions) {
<<<<<<< HEAD
            cachedOptions = syncApiCall('get-current-window-options', {});
=======
            cachedOptions = getWindowOptionsSync();
>>>>>>> 661bece4
        }
        return cachedOptions;
    }

    function getWindowOptionsSync() {
        return syncApiCall('get-current-window-options');
    }

    function getWindowIdentitySync() {
<<<<<<< HEAD
        let winOpts = getWindowOptionsSync();
        glbl.winOpts = winOpts;
=======
        let winOpts = getCachedWindowOptionsSync();
>>>>>>> 661bece4

        return Object.assign({}, getWindowOptionsSync());
    }

    function getSocketServerStateSync() {
        return syncApiCall('get-websocket-state');
    }

    function generateGuidSync() {
        return syncApiCall('generate-guid');
    }

    function convertOptionsToElectronSync(options) {
        return syncApiCall('convert-options', options);
    }

    function windowExistsSync(uuid, name) {
        return syncApiCall('window-exists', {
            uuid,
            name
        });
    }

    function getIpcConfigSync() {
        return syncApiCall('get-el-ipc-config');
    }

    function getCachedBoundsSync(uuid, name) {
        let bounds;
        try {
            bounds = syncApiCall('window-get-cached-bounds', {
                uuid: uuid,
                name: name
            });
        } catch (e) {
            //we really do not need to handle this error, as its probably just that the file did not exist.
            bounds = {};
        }

        return bounds;
    }

    function getMonitorInfoSync() {
        return syncApiCall('get-monitor-info');
    }

    function getNearestDisplayrootSync(point) {
        return syncApiCall('get-nearest-display-root', point);
    }

    function updateWindowOptionsSync(name, uuid, opts) {
        return syncApiCall('update-window-options', {
            name: name,
            uuid: uuid,
            options: opts
        });
    }

    function raiseEventSync(eventName, eventArgs) {
        return syncApiCall('raise-event', {
            eventName,
            eventArgs
        });
    }

    ///THESE CALLS NEED TO BE DONE WITH REMOTE, AS THEY ARE DONE BEFORE THE CORE HAS ID's
    function getWindowId() {
        if (!windowId) {
            windowId = electron.remote.getCurrentWindow(renderFrameId).id;
        }
        return windowId;
    }

    function getWebContentsId() {
        if (!webContentsId) {
            webContentsId = electron.remote.getCurrentWebContents(renderFrameId).getId();
        }
        return webContentsId;
    }
    ////END.

    function wireUpZoomEvents() {
        // listen for zoom-in/out keyboard shortcut
        // messages sent from the browser process
        ipc.on(`zoom-${renderFrameId}`, (event, zoom) => {
            if ('level' in zoom) {
                webFrame.setZoomLevel(zoom.level);
            } else if ('increment' in zoom) {
                webFrame.setZoomLevel(zoom.increment ? Math.floor(webFrame.getZoomLevel()) + zoom.increment : 0);
            }
        });

        document.addEventListener('mousewheel', event => {
            if (!event.ctrlKey || !cachedOptions.accelerator.zoom) {
                return;
            }

            let level = Math.floor(webFrame.getZoomLevel());
            webFrame.setZoomLevel(event.wheelDelta >= 0 ? ++level : --level);
        });
    }

    function intersectsRect(bounds, rect) {
        return !(bounds.left > rect.right || (bounds.left + bounds.width) < rect.left || bounds.top > rect.bottom || (bounds.top + bounds.height) < rect.top);
    }

    function boundsVisible(bounds, monitorInfo) {
        let visible = false;
        let monitors = [monitorInfo.primaryMonitor].concat(monitorInfo.nonPrimaryMonitors);

        for (let i = 0; i < monitors.length; i++) {
            if (intersectsRect(bounds, monitors[i].monitorRect)) {
                visible = true;
            }
        }
        return visible;
    }

    function setWindowBoundsSync(uuid, name, bounds) {
        try {
            syncApiCall('set-window-bounds', {
                uuid,
                name,
                left: bounds.left,
                top: bounds.top,
                width: bounds.width,
                height: bounds.height
            });
        } catch (error) {
            console.error(error);
        }
    }

    function showWindowSync(uuid, name) {
        try {
            syncApiCall('show-window', {
                uuid,
                name
            });
        } catch (error) {
            console.error(error);
        }
    }

    function maximizeWindowSync(uuid, name) {
        try {
            syncApiCall('maximize-window', {
                uuid,
                name
            });
        } catch (error) {
            console.error(error);
        }
    }

    function minimizeWindowSync(uuid, name) {
        try {
            syncApiCall('minimize-window', {
                uuid,
                name
            });
        } catch (error) {
            console.error(error);
        }
    }

    function showOnReady(global, currWindowOpts) {
        let autoShow = currWindowOpts.autoShow;
        let toShowOnRun = currWindowOpts.toShowOnRun;
        let onFinish = callback => {
            if (autoShow || toShowOnRun) {
                callback();
            }

            updateWindowOptionsSync(currWindowOpts.name, currWindowOpts.uuid, {
                hasLoaded: true
            });
<<<<<<< HEAD

            // Notify WebContent that frame routing can now be counted
            // electron.remote.getCurrentWebContents(renderFrameId).emit('openfin-api-ready', renderFrameId);
=======
>>>>>>> 661bece4
        };

        if (currWindowOpts.saveWindowState && !currWindowOpts.hasLoaded) {
            let savedBounds = getCachedBoundsSync(currWindowOpts.uuid, currWindowOpts.name);
            let monitorInfo = getMonitorInfoSync();
            let restoreBounds = savedBounds;

            if (!boundsVisible(savedBounds, monitorInfo)) {
                let displayRoot = getNearestDisplayrootSync({
                    x: savedBounds.left,
                    y: savedBounds.top
                });
                restoreBounds.top = displayRoot.y;
                restoreBounds.left = displayRoot.x;
            }

            setWindowBoundsSync(currWindowOpts.uuid, currWindowOpts.name, restoreBounds);
            onFinish(() => {
                switch (restoreBounds.windowState) {
                    case 'maximized':
                        maximizeWindowSync(currWindowOpts.uuid, currWindowOpts.name);
                        break;
                    case 'minimized':
                        minimizeWindowSync(currWindowOpts.uuid, currWindowOpts.name);
                        break;
                    default:
                        showWindowSync(currWindowOpts.uuid, currWindowOpts.name);
                        break;
                }
            });
        } else {
            onFinish(() => {
                showWindowSync(currWindowOpts.uuid, currWindowOpts.name);
            });
        }
    }

    function wireUpMenu(global) {
        global.addEventListener('contextmenu', e => {
            if (!e.defaultPrevented) {
                e.preventDefault();

                const options = getWindowOptionsSync();

                if (options.contextMenu) {
                    const identity = getWindowIdentitySync();
                    syncApiCall('show-menu', {
                        uuid: identity.uuid,
                        name: identity.name,
                        editable: e.target.matches('input, textarea, [contenteditable]'),
                        hasSelectedText: e.target.selectionStart !== e.target.selectionEnd,
                        x: e.x,
                        y: e.y
                    }, false);
                }
            }
        });
    }

    function raiseReadyEvents(currWindowOpts) {
        console.log('my curr opts: ');
        console.log(currWindowOpts);
        let winIdentity = {
            uuid: currWindowOpts.uuid,
            name: currWindowOpts.name
        };
        raiseEventSync(`window/initialized/${currWindowOpts.uuid}-${currWindowOpts.name}`, winIdentity);
        // main window
        if (currWindowOpts.uuid === currWindowOpts.name) {
            raiseEventSync(`application/initialized/${currWindowOpts.uuid}`);
        }
        raiseEventSync(`window/dom-content-loaded/${currWindowOpts.uuid}-${currWindowOpts.name}`, winIdentity);
        raiseEventSync(`window/connected/${currWindowOpts.uuid}-${currWindowOpts.name}`, winIdentity);

        if (currWindowOpts.entityType && currWindowOpts.entityType === 'iframe') {
            raiseEventSync(`window/frame-connected/${currWindowOpts.uuid}-${currWindowOpts.parentFrame}`, {
                frameName: currWindowOpts.name,
                entityType: currWindowOpts.entityType
            });
        }

        raiseEventSync(`frame/connected/${currWindowOpts.uuid}-${currWindowOpts.name}`, winIdentity);
    }

    function deferByTick(callback) {
        setTimeout(() => {
            if (typeof(callback) === 'function') {
                callback.call(window);
            }
        }, 1);
    }

    var pendingMainCallbacks = [];
    var currPageHasLoaded = false;

    global.addEventListener('load', function() {

        //---------------------------------------------------------------
        // TODO: extract this, used to be bound to ready
        //---------------------------------------------------------------
        let winOpts = getCachedWindowOptionsSync();

<<<<<<< HEAD

        // Prevent iframes from attempting to do windowing actions, these will always be handled
        // by the main window frame.
        // TODO this needs to be revisited when we have xorigin frame api
=======
        // Prevent iframes from attempting to do windowing actions, these will always be handled
        // by the main window frame.
>>>>>>> 661bece4
        if (!window.frameElement) {
            showOnReady(glbl, winOpts);
        }

        // The api-ready event allows the webContents to assign api priority. This must happen after
        // any spin up windowing action or you risk stealing api priority from an already connected frame
<<<<<<< HEAD
        // this is not the case with the updated frame strategy
        if (!(winOpts.entityType && winOpts.entityType === 'iframe')) {
            electron.remote.getCurrentWebContents(renderFrameId).emit('openfin-api-ready', renderFrameId);
        }


        wireUpMenu(glbl, winOpts);
=======
        electron.remote.getCurrentWebContents(renderFrameId).emit('openfin-api-ready', renderFrameId);

        wireUpMenu(glbl);
>>>>>>> 661bece4
        wireUpZoomEvents();
        raiseReadyEvents(winOpts);

        //TODO:Notifications to be removed from this file.
        if (/^notification-window/.test(winOpts.name) &&
            !(/^about:blank/.test(location.href))) {

            fin.desktop.InterApplicationBus.subscribe('*',
                `publish-routing-info`,
                function() {

                    fin.desktop.InterApplicationBus.publish('notification-ready', {
                        uuid: winOpts.uuid,
                        name: winOpts.name,
                        url: location.href,
                        some: 'other thing',
                        routingInfo: window.payload
                    });

                });

            fin.desktop.InterApplicationBus.publish('notification-ready', {
                uuid: winOpts.uuid,
                name: winOpts.name,
                url: location.href
            });
        }
        //---------------------------------------------------------------
        //---------------------------------------------------------------


        currPageHasLoaded = true;

        if (getOpenerSuccessCallbackCalled() || window.opener === null || winOpts.rawWindowOpen) {
            deferByTick(() => {
                pendingMainCallbacks.forEach((callback) => {
                    callback();
                });
            });
        }
    });


    function onContentReady(bindObject, callback) {

        let winOpts = getCachedWindowOptionsSync();

        if (currPageHasLoaded && (getOpenerSuccessCallbackCalled() || window.opener === null || winOpts.rawWindowOpen)) {
            deferByTick(() => {
                callback();
            });
        } else {
            pendingMainCallbacks.push(callback);
        }
    }

    function createChildWindow(options, cb) {
        let requestId = ++childWindowRequestId;
        let winOpts = getCachedWindowOptionsSync();
        // initialize what's needed to create a child window via window.open
        let url = ((options || {}).url || undefined);
        let uniqueKey = generateGuidSync();
        let frameName = `openfin-child-window-${uniqueKey}`; //((options || {}).frameName || undefined);
        let features = ((options || {}).features || undefined);
        let webContentsId = getWebContentsId();
        // Reset state machine values that are set through synchronous handshake between native WebContent lifecycle observers and JS
        options.openfin = true;

        // Force window to be a child of its parent application.
        options.uuid = winOpts.uuid;

        // Apply parent window background color to child window when child
        // window background color is unspecified.
        options.backgroundColor = options.backgroundColor || winOpts.backgroundColor;

        let responseChannel = `${frameName}-created`;
        ipc.once(responseChannel, () => {
            setTimeout(() => {
                // Synchronous execution of window.open to trigger state tracking of child window
                let nativeWindow = window.open((url !== 'about:blank' ? url : ''), frameName, features);

                let popResponseChannel = `${frameName}-pop-request`;
                ipc.once(popResponseChannel, (sender, meta) => {
                    setTimeout(() => {
                        try {
                            let returnMeta = JSON.parse(meta);
                            cb({
                                nativeWindow: nativeWindow,
                                id: returnMeta.windowId
                            });
                        } catch (e) {}
                    }, 1);
                });
                setTimeout(() => {
                    ipc.send(renderFrameId, 'pop-child-window-request', popResponseChannel, frameName, webContentsId, requestId);
                }, 1);
            }, 1);
        });

        const convertedOpts = convertOptionsToElectronSync(options);

        const { preload } = convertedOpts;
        if (!(preload && preload.length)) {
            proceed(); // short-circuit preload scripts fetch
        } else {
            const preloadScriptsPayload = {
                uuid: options.uuid,
                name: options.name,
                scripts: preload
            };
            fin.__internal_.downloadPreloadScripts(preloadScriptsPayload, proceed, proceed);
        }

        function proceed() {
            // PLEASE NOTE: Must stringify options object
            ipc.send(renderFrameId, 'add-child-window-request', responseChannel, frameName, webContentsId,
                requestId, JSON.stringify(convertedOpts));
        }
    }

    global.chrome = global.chrome || {};

    global.chrome.desktop = {
        getDetails: cb => {
            let winOpts = getCachedWindowOptionsSync();
            let details = {};
            let currSocketServerState = getSocketServerStateSync();

            details.port = currSocketServerState.port;
            details.ssl = currSocketServerState.isHttps;
            details.uuid = winOpts.uuid;
            details.name = winOpts.name;
            details.options = winOpts;
            details.versions = processVersions;

            cb(details);
        }
    };

    function openerSuccessCBCalled() {
        customData.openerSuccessCalled = true;

        deferByTick(() => {
            pendingMainCallbacks.forEach((callback) => {
                callback();
            });
        });
    }

    ///external API Decorator:
    global.fin = {
        desktop: {
            main: cb => {
                if (typeof(cb) === 'function') {
                    onContentReady(window, cb);
                }
            },
            getUuid: generateGuidSync,
            getVersion: () => {
                return openfinVersion;
            }
        },
        __internal_: {
            ipc: ipc,
            routingId: renderFrameId,
            getWindowIdentity: getWindowIdentitySync,
            convertOptionsToEl: convertOptionsToElectronSync,
            getCurrentWindowId: getWindowId,
            windowExists: windowExistsSync,
            ipcconfig: getIpcConfigSync(),
            createChildWindow: createChildWindow,
            getCachedWindowOptionsSync: getCachedWindowOptionsSync,
            openerSuccessCBCalled: openerSuccessCBCalled,
            emitNoteProxyReady: emitNoteProxyReady
        }
    };

    /**
     * Preload script eval
     */
    ipc.once(`post-api-injection-${renderFrameId}`, () => {
        const winOpts = getCachedWindowOptionsSync();
        const identity = {
            uuid: winOpts.uuid,
            name: winOpts.name
        };
        let { preload: preloadOption, plugin: plugin } = convertOptionsToElectronSync(getWindowOptionsSync());
        if (Array.isArray(plugin) && plugin[0] !== undefined) { preloadOption = preloadOption.concat(plugin); }
        const action = 'set-window-preload-state';

        if (preloadOption.length) { // short-circuit
            let response;
            try {
                response = syncApiCall('get-selected-preload-scripts', preloadOption);
            } catch (error) {
                logPreload('error', identity, 'error', '', error);
            }

            if (response) {
                response.forEach((script, index) => {
                    if (script !== null) {
                        const { id } = preloadOption[index].url ? preloadOption[index].url : `${preloadOption[index].name}-${preloadOption[index].version}`;

                        try {
                            const val = window.eval(script); /* jshint ignore:line */
                            logPreload('info', identity, `eval succeeded`, id, val);
                            asyncApiCall(action, { id, state: 'succeeded' });
                        } catch (err) {
                            logPreload('error', identity, 'eval failed', id, err);
                            asyncApiCall(action, { id, state: 'failed' });
                        }
                    }
                });
            }
        }

        asyncApiCall(action, { allDone: true });
    });

    function logPreload(level, identity, state, url, data) {
        if (url) {
            state += ` for ${url}`;
        }
        if (data) {
            state += ` with ${JSON.stringify(data)}`;
        }
        const message = `[PRELOAD] [${identity.uuid}]-[${identity.name}] ${state}`;
        syncApiCall('write-to-log', { level, message });
    }

}());<|MERGE_RESOLUTION|>--- conflicted
+++ resolved
@@ -77,11 +77,7 @@
 
     function getCachedWindowOptionsSync() {
         if (!cachedOptions) {
-<<<<<<< HEAD
-            cachedOptions = syncApiCall('get-current-window-options', {});
-=======
             cachedOptions = getWindowOptionsSync();
->>>>>>> 661bece4
         }
         return cachedOptions;
     }
@@ -91,14 +87,9 @@
     }
 
     function getWindowIdentitySync() {
-<<<<<<< HEAD
-        let winOpts = getWindowOptionsSync();
-        glbl.winOpts = winOpts;
-=======
-        let winOpts = getCachedWindowOptionsSync();
->>>>>>> 661bece4
-
-        return Object.assign({}, getWindowOptionsSync());
+        // let winOpts = getCachedWindowOptionsSync();
+
+        return getWindowOptionsSync();
     }
 
     function getSocketServerStateSync() {
@@ -274,12 +265,6 @@
             updateWindowOptionsSync(currWindowOpts.name, currWindowOpts.uuid, {
                 hasLoaded: true
             });
-<<<<<<< HEAD
-
-            // Notify WebContent that frame routing can now be counted
-            // electron.remote.getCurrentWebContents(renderFrameId).emit('openfin-api-ready', renderFrameId);
-=======
->>>>>>> 661bece4
         };
 
         if (currWindowOpts.saveWindowState && !currWindowOpts.hasLoaded) {
@@ -382,22 +367,16 @@
         //---------------------------------------------------------------
         let winOpts = getCachedWindowOptionsSync();
 
-<<<<<<< HEAD
 
         // Prevent iframes from attempting to do windowing actions, these will always be handled
         // by the main window frame.
         // TODO this needs to be revisited when we have xorigin frame api
-=======
-        // Prevent iframes from attempting to do windowing actions, these will always be handled
-        // by the main window frame.
->>>>>>> 661bece4
         if (!window.frameElement) {
             showOnReady(glbl, winOpts);
         }
 
         // The api-ready event allows the webContents to assign api priority. This must happen after
         // any spin up windowing action or you risk stealing api priority from an already connected frame
-<<<<<<< HEAD
         // this is not the case with the updated frame strategy
         if (!(winOpts.entityType && winOpts.entityType === 'iframe')) {
             electron.remote.getCurrentWebContents(renderFrameId).emit('openfin-api-ready', renderFrameId);
@@ -405,11 +384,6 @@
 
 
         wireUpMenu(glbl, winOpts);
-=======
-        electron.remote.getCurrentWebContents(renderFrameId).emit('openfin-api-ready', renderFrameId);
-
-        wireUpMenu(glbl);
->>>>>>> 661bece4
         wireUpZoomEvents();
         raiseReadyEvents(winOpts);
 
