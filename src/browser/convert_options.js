/*
    src/browser/convert_options.js
 */

// built-in modules
let fs = require('fs');
let path = require('path');
let queryString = require('querystring');

// npm modules
let _ = require('underscore');

// local modules
let coreState = require('./core_state.js');
let log = require('./log');
import { isFileUrl, isHttpUrl, uriToPath } from '../common/main';
import { fetchReadFile } from './cached_resource_fetcher';

// constants
import {
    DEFAULT_RESIZE_REGION_SIZE,
    DEFAULT_RESIZE_REGION_BOTTOM_RIGHT_CORNER,
    DEFAULT_RESIZE_SIDES
} from '../shapes';
const TRANSPARENT_WHITE = '#0FFF'; // format #ARGB

const iframeBaseSettings = {
    'crossOriginInjection': false,
    'sameOriginInjection': true,
    'enableDeprecatedSharedName': false
};

// this is the 5.0 base to be sure that we are only extending what is already expected
function five0BaseOptions() {
    return {
        'accelerator': {
            'devtools': false,
            'zoom': false,
            'reload': false,
            'reloadIgnoringCache': false
        },
        'alphaMask': {
            'blue': -1,
            'green': -1,
            'red': -1
        },
        'alwaysOnBottom': false,
        'alwaysOnTop': false,
        'api': {
            'iframe': iframeBaseSettings
        },
        'applicationIcon': '',
        'aspectRatio': 0,
        'autoShow': false,
        'backgroundThrottling': false,
        'contextMenu': true,
        'cornerRounding': {
            'height': 0,
            'width': 0
        },
        'defaultCentered': false,
        'defaultHeight': 500,
        'defaultLeft': 10,
        'defaultTop': 10,
        'defaultWidth': 800,
        'delay_connection': false,
        'disableIabSecureLogging': false,
        'draggable': false,
        'exitOnClose': false,
        'experimental': {
            'api': {
<<<<<<< HEAD
                'breadcrumbs': false,
                'iframe': iframeBaseSettings
=======
                'iframe': iframeBaseSettings,
                'fileDownloadApi': false
>>>>>>> f9f21d02
            },
            'disableInitialReload': false,
            'node': false,
            'v2Api': true
        },
        'frame': true,
        'frameConnect': '',
        'hideOnBlur': false,
        'hideOnClose': false,
        'hideWhileChildrenVisible': false,
        'icon': '',
        'launchExternal': '',
        'loadErrorMessage': '',
        'maxHeight': -1,
        'maxWidth': -1,
        'maximizable': true,
        'minHeight': 0,
        'minWidth': 0,
        'minimizable': true,
        'name': '',
        'opacity': 1,
        'plugins': false,
        'resizable': true,
        'resize': true,
        'resizeRegion': {
            'bottomRightCorner': DEFAULT_RESIZE_REGION_BOTTOM_RIGHT_CORNER,
            'size': DEFAULT_RESIZE_REGION_SIZE,
            'sides': DEFAULT_RESIZE_SIDES
        },
        'saveWindowState': true,
        'shadow': false,
        'showTaskbarIcon': true,
        'smallWindow': false,
        'spellCheck': false, // app level
        'state': 'normal',
        'taskbarIcon': '',
        'taskbarIconGroup': '',
        'transparent': false,
        'url': 'about:blank',
        'uuid': '',
        'waitForPageLoad': true,
        'backgroundColor': '#FFF',
        'webSecurity': true
    };
}

function isInContainer(type) {
    return process && process.versions && process.versions[type];
}

function readFile(filePath, done, onError) {
    log.writeToLog(1, `Requested contents from ${filePath}`, true);
    let normalizedPath = path.resolve(filePath);
    log.writeToLog(1, `Normalized path as ${normalizedPath}`, true);
    fs.readFile(normalizedPath, 'utf8', (err, data) => {
        if (err) {
            onError(err);
            return;
        }

        log.writeToLog(1, `Contents from ${normalizedPath}`, true);
        log.writeToLog(1, data, true);

        let config;
        try {
            config = JSON.parse(data);
        } catch (e) {
            onError(e);
            return;
        }
        done(config);
    });
}

function validateOptions(options) {
    var baseOptions = five0BaseOptions();

    // extend the base options to handle a raw window.open
    // exclusde from the general base options as this is internal use
    if (options.rawWindowOpen) {
        baseOptions.rawWindowOpen = options.rawWindowOpen;
    }

    return validate(baseOptions, options);
}

function validate(base, user) {
    let options = {};

    _.each(base, (value, key) => {
        const baseType = typeof base[key];
        const userType = typeof user[key];

        if (baseType === 'object') {
            options[key] = validate(base[key], user[key] || {});
        } else {
            options[key] = (userType !== baseType) ? base[key] : user[key];
        }
    });

    return options;
}

function fetchLocalConfig(configUrl, successCallback, errorCallback) {
    log.writeToLog(1, `Falling back on local-startup-url path: ${configUrl}`, true);
    readFile(configUrl, configObject => {
        successCallback({
            configObject,
            configUrl
        });
    }, errorCallback);
}

module.exports = {

    getStartupAppOptions: function(appJson) {
        return appJson['startup_app'];
    },

    convertToElectron: function(options, returnAsString) {

        const usingIframe = !!(options.api && options.api.iframe);

        // build on top of the 5.0 base
        let newOptions = validateOptions(options);

        if (isInContainer('openfin')) {
            newOptions.resizable = newOptions.resize && newOptions.resizable;
            newOptions.show = newOptions.autoShow && !newOptions.waitForPageLoad;
            newOptions.skipTaskbar = !newOptions.showTaskbarIcon;
            newOptions.title = newOptions.name;

            let minHeight = newOptions.minHeight;
            let maxHeight = newOptions.maxHeight;
            let defaultHeight = newOptions.defaultHeight;
            if (defaultHeight < minHeight) {
                newOptions.height = minHeight;
            } else if (maxHeight !== -1 && defaultHeight > maxHeight) {
                newOptions.height = maxHeight;
            } else {
                newOptions.height = defaultHeight;
            }

            let defaultWidth = newOptions.defaultWidth;
            let minWidth = newOptions.minWidth;
            let maxWidth = newOptions.maxWidth;
            if (defaultWidth < minWidth) {
                newOptions.width = minWidth;
            } else if (maxWidth !== -1 && defaultWidth > maxWidth) {
                newOptions.width = maxWidth;
            } else {
                newOptions.width = defaultWidth;
            }

            newOptions.center = newOptions.defaultCentered;
            if (!newOptions.center) {
                newOptions.x = newOptions.defaultLeft;
                newOptions.y = newOptions.defaultTop;
            }
        }

        const useNodeInRenderer = newOptions.experimental.node;
        const noNodePreload = path.join(__dirname, '..', 'renderer', 'node-less.js');

        // Because we have communicated the experimental option, this allows us to
        // respect that if its set but defaults to the proper passed in `iframe` key
        if (usingIframe) {
            Object.assign(newOptions.experimental.api.iframe, newOptions.api.iframe);
        } else {
            newOptions.api.iframe = newOptions.experimental.api.iframe;
        }

        // Electron BrowserWindow options
        newOptions.enableLargerThanScreen = true;
        newOptions['enable-plugins'] = true;
        newOptions.webPreferences = {
            api: newOptions.experimental.api,
            disableInitialReload: newOptions.experimental.disableInitialReload,
            nodeIntegration: false,
            plugins: newOptions.plugins,
            preload: (!useNodeInRenderer ? noNodePreload : ''),
            sandbox: !useNodeInRenderer,
            spellCheck: newOptions.spellCheck,
            backgroundThrottling: newOptions.backgroundThrottling
        };

        if (coreState.argo['disable-web-security'] || newOptions.webSecurity === false) {
            newOptions.webPreferences.webSecurity = false;
        }

        if (coreState.argo['user-app-config-args']) {
            newOptions.userAppConfigArgs = queryString.parse(coreState.argo['user-app-config-args']);
        }

        if (options.message !== undefined) {
            newOptions.message = options.message;
        }

        if (options.customData !== undefined) {
            newOptions.customData = options.customData;
        }

        if (options.permissions !== undefined) { // API policy
            newOptions.permissions = options.permissions;
        }

        if ('preloadScripts' in options || 'preload' in options) {
            newOptions.preloadScripts = this.normalizePreloadScripts(options);
        }

        if (options.customRequestHeaders !== undefined) {
            newOptions.customRequestHeaders = options.customRequestHeaders;
        }

        // implicitly set the backgroundColor if the window is transparent
        if (newOptions.transparent) {
            newOptions.backgroundColor = TRANSPARENT_WHITE;
        }

        if (returnAsString) {
            return JSON.stringify(newOptions);
        } else {
            return JSON.parse(JSON.stringify(newOptions));
        }
    },

    fetchOptions: function(argo, onComplete, onError) {
        // ensure removal of eclosing double-quotes when absolute path.
        let configUrl = (argo['startup-url'] || argo['config']);
        let localConfigPath = argo['local-startup-url'];
        let offlineAccess = false;
        let errorCallback = err => {
            if (offlineAccess) {
                fetchLocalConfig(localConfigPath, onComplete, onError);
            } else {
                onError(err);
            }
        };

        // if local-startup-url is defined and its config specifies offline mode, then
        // allow fetching from the local-startup-url config
        if (localConfigPath) {
            try {
                let localConfig = JSON.parse(fs.readFileSync(localConfigPath));

                if (localConfig['offlineAccess']) {
                    offlineAccess = true;
                }
            } catch (err) {
                log.writeToLog(1, err, true);
            }
        }

        if (typeof configUrl !== 'string') {
            configUrl = '';
        }

        configUrl = configUrl.replace(/"/g, '');

        if (!configUrl) {
            if (typeof onError === 'function') {
                onError(new Error('missing runtime argument --startup-url'));
            }
            return;
        }

        if (isHttpUrl(configUrl)) {
            fetchReadFile(configUrl, true)
                .then((configObject) => onComplete({ configObject, configUrl }))
                .catch(errorCallback);
            return;
        }

        let filepath = isFileUrl(configUrl) ? uriToPath(configUrl) : configUrl;

        return readFile(filepath, configObject => {
            onComplete({
                configObject,
                configUrl
            });
        }, errorCallback);
    },

    normalizePreloadScripts(options) {
        let preloadScripts = [];

        if ('preload' in options) {
            if (typeof options.preload === 'string') {
                preloadScripts = [{ url: options.preload }];
            } else if (Array.isArray(options.preload)) {
                preloadScripts = options.preload;
            }
        }

        if ('preloadScripts' in options && Array.isArray(options.preloadScripts)) {
            preloadScripts = options.preloadScripts;
        }

        return preloadScripts;
    }

};<|MERGE_RESOLUTION|>--- conflicted
+++ resolved
@@ -69,13 +69,9 @@
         'exitOnClose': false,
         'experimental': {
             'api': {
-<<<<<<< HEAD
                 'breadcrumbs': false,
+                'fileDownloadApi': false,
                 'iframe': iframeBaseSettings
-=======
-                'iframe': iframeBaseSettings,
-                'fileDownloadApi': false
->>>>>>> f9f21d02
             },
             'disableInitialReload': false,
             'node': false,
