--- conflicted
+++ resolved
@@ -47,19 +47,14 @@
 import { validateNavigation, navigationValidator } from '../navigation_validation';
 import { toSafeInt } from '../../common/safe_int';
 import route from '../../common/route';
-<<<<<<< HEAD
-import { getPreloadScriptState } from '../preload_scripts';
-import { FrameInfo } from './frame';
-=======
 import { getPreloadScriptState, getIdentifier } from '../preload_scripts';
 import WindowsMessages from '../../common/microsoft';
-
+import { FrameInfo } from './frame';
 // constants
 import {
     DEFAULT_RESIZE_REGION_SIZE,
     DEFAULT_RESIZE_REGION_BOTTOM_RIGHT_CORNER
 } from '../../shapes';
->>>>>>> 661bece4
 
 const subscriptionManager = new SubscriptionManager();
 const isWin32 = process.platform === 'win32';
