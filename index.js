/*
Copyright 2017 OpenFin Inc.

Licensed under the Apache License, Version 2.0 (the "License");
you may not use this file except in compliance with the License.
You may obtain a copy of the License at

http://www.apache.org/licenses/LICENSE-2.0

Unless required by applicable law or agreed to in writing, software
distributed under the License is distributed on an "AS IS" BASIS,
WITHOUT WARRANTIES OR CONDITIONS OF ANY KIND, either express or implied.
See the License for the specific language governing permissions and
limitations under the License.
*/
/*
  index.js
*/

// built\-in modules
let fs = require('fs');
let path = require('path');
let electron = require('electron');
let app = electron.app; // Module to control application life.
let BrowserWindow = electron.BrowserWindow;
let crashReporter = electron.crashReporter;
let dialog = electron.dialog;
let globalShortcut = electron.globalShortcut;
let ipc = electron.ipcMain;

// npm modules
let _ = require('underscore');
let minimist = require('minimist');

// local modules
let Application = require('./src/browser/api/application.js').Application;
let System = require('./src/browser/api/system.js').System;
let Window = require('./src/browser/api/window.js').Window;

let apiProtocol = require('./src/browser/api_protocol');
let socketServer = require('./src/browser/transports/socket_server').server;

let authenticationDelegate = require('./src/browser/authentication_delegate.js');
let convertOptions = require('./src/browser/convert_options.js');
let coreState = require('./src/browser/core_state.js');
let errors = require('./src/common/errors.js');
import ofEvents from './src/browser/of_events';
import {
    portDiscovery
} from './src/browser/port_discovery';

import {
    default as connectionManager,
    meshEnabled
} from './src/browser/connection_manager';

import * as log from './src/browser/log';


// locals
let firstApp = null;
let crashReporterEnabled = false;
let rvmBus;

const USER_DATA = app.getPath('userData');


app.on('child-window-created', function(parentId, childId, childOptions) {

    if (!coreState.addChildToWin(parentId, childId)) {
        console.warn('failed to add');
    }

    Window.create(childId, childOptions);
});

app.on('select-client-certificate', function(event, webContents, url, list, callback) {
    // No need to choose if there are
    // fewer than two certificates
    if (list.length < 2) {
        return;
    }

    event.preventDefault();

    let clientCertDialog = new BrowserWindow({
        width: 450,
        height: 280,
        show: false,
        frame: false,
        skipTaskbar: true,
        resizable: false,
        alwaysOnTop: true,
        nodeIntegration: true,
        openfinIntegration: false
    });

    let ipcUuid = app.generateGUID();
    let ipcTopic = 'client-certificate-selection/' + ipcUuid;

    function resolve(cert) {
        cleanup();
        callback(cert);
    }

    function cleanup() {
        ipc.removeListener(ipcTopic, onClientCertificateSelection);
        clientCertDialog.removeListener('closed', onClosed);
    }

    function onClientCertificateSelection(event, index) {
        if (index >= 0 && index < list.length) {
            resolve(list[index]);
            clientCertDialog.close();
        }
    }

    function onClosed() {
        resolve({}); // NOTE: Will cause a page load failure
    }

    ipc.on(ipcTopic, onClientCertificateSelection);
    clientCertDialog.on('closed', onClosed);

    let params = '?url=' + encodeURIComponent(url) + '&uuid=' + encodeURIComponent(ipcUuid) + '&certs=' + encodeURIComponent(_.pluck(list, 'issuerName'));
    clientCertDialog.loadURL(path.resolve(__dirname, 'src', 'certificate', 'index.html') + params);
});

portDiscovery.on('runtime/launched', (portInfo) => {
    //check if the ports match:
    const myPortInfo = coreState.getSocketServerState();
    log.writeToLog('info', `Port discovery message received ${JSON.stringify(portInfo)}`);

    //TODO: Include REALM in the determination.
    if (meshEnabled && portInfo.port !== myPortInfo.port) {

        connectionManager.connectToRuntime(`${myPortInfo.version}:${myPortInfo.port}`, portInfo).then((runtimePeer) => {
            //one connected we broadcast our port discovery message.
<<<<<<< HEAD
            try {
                portDiscovery.broadcast(myPortInfo);
            } catch (e) {
                log.writeToLog('info', e);
            }
=======
            staggerPortBroadcast(myPortInfo);
>>>>>>> 4ea4d3a5
            log.writeToLog('info', `Connected to runtime ${JSON.stringify(runtimePeer.portInfo)}`);

        }).catch(err => {
            log.writeToLog('info', `Failed to connect to runtime ${JSON.stringify(portInfo)}, ${JSON.stringify(errors.errorToPOJO(err))}`);
        });
    }
});

includeFlashPlugin();

// Opt in to launch crash reporter
initializeCrashReporter(coreState.argo);

// Has a local copy of an app config
if (coreState.argo['local-startup-url']) {
    try {
        let localConfig = JSON.parse(fs.readFileSync(coreState.argo['local-startup-url']));

        if (typeof localConfig['devtools_port'] === 'number') {
            console.log('remote-debugging-port:', localConfig['devtools_port']);
            app.commandLine.appendSwitch('remote-debugging-port', localConfig['devtools_port'].toString());
        }
    } catch (err) {
        console.error(err);
    }
}

// This method will be called when Electron has finished
// initialization and is ready to create browser windows.
app.on('ready', function() {
    app.registerNamedCallback('convertToElectron', convertOptions.convertToElectron);
    app.registerNamedCallback('getWindowOptionsById', coreState.getWindowOptionsById);

    app.vlog(1, 'process.versions: ' + JSON.stringify(process.versions, null, 2));

    rvmBus = require('./src/browser/rvm/rvm_message_bus');

    let otherInstanceRunning = app.makeSingleInstance(function(commandLine) {
        let otherInstanceArgo = minimist(commandLine);
        const socketServerState = coreState.getSocketServerState();
        const portInfo = portDiscovery.getPortInfoByArgs(otherInstanceArgo, socketServerState.port);

        initializeCrashReporter(otherInstanceArgo);

        // delegated args from a second instance
        launchApp(otherInstanceArgo, false);

        // Will queue if server is not ready.
        portDiscovery.broadcast(portInfo);

        // command line flag --delete-cache-on-exit
        rvmCleanup(otherInstanceArgo);

        return true;
    });

    app.allowNTLMCredentialsForAllDomains(true);

    if (otherInstanceRunning) {
        deleteProcessLogfile(true);

        app.quit();

        return;
    }

    if (process.platform === 'win32') {
        let integrityLevel = app.getIntegrityLevel();
        System.log('info', `Runtime integrity level of the app: ${integrityLevel}`);
    }

    rotateLogs(coreState.argo);

    //Once we determine we are the first instance running we setup the API's
    //Create the new Application.
    initServer();
    launchApp(coreState.argo, true);

    registerShortcuts();

    //subscribe to auth requests:
    app.on('login', (event, webContents, request, authInfo, callback) => {
        let browserWindow = webContents.getOwnerBrowserWindow();
        let ofWindow = coreState.getWinById(browserWindow.id).openfinWindow;

        let identity = {
            name: ofWindow._options.name,
            uuid: ofWindow._options.uuid
        };
        const windowEvtName = `window/auth-requested/${identity.uuid}-${identity.name}`;
        const appEvtName = `application/window-auth-requested/${identity.uuid}`;

        authenticationDelegate.addPendingAuthRequests(identity, authInfo, callback);
        if (ofEvents.listeners(windowEvtName).length < 1 && ofEvents.listeners(appEvtName).length < 1) {
            authenticationDelegate.createAuthUI(identity);
        } else {
            ofEvents.emit(windowEvtName, {
                topic: 'window',
                type: 'auth-requested',
                uuid: identity.uuid,
                name: identity.name,
                authInfo: authInfo
            });
            ofEvents.emit(appEvtName, {
                topic: 'application',
                type: 'window-auth-requested',
                uuid: identity.uuid,
                name: identity.name,
                authInfo: authInfo
            });
        }

        event.preventDefault();

    });

    // native code in AtomRendererClient::ShouldFork
    app.on('enable-chromium-renderer-fork', event => {
        // @TODO it should be an option for app, not runtime->arguments
        if (coreState.argo['enable-chromium-renderer-fork']) {
            app.vlog(1, 'applying Chromium renderer fork');
            event.preventDefault();
        }
    });

    rvmBus.on('rvm-message-bus/broadcast/download-asset/progress', payload => {
        if (payload) {
            ofEvents.emit(`system/asset-download-progress-${payload.downloadId}`, {
                totalBytes: payload.totalBytes,
                downloadedBytes: payload.downloadedBytes
            });
        }
    });

    rvmBus.on('rvm-message-bus/broadcast/download-asset/error', payload => {
        if (payload) {
            ofEvents.emit(`system/asset-download-error-${payload.downloadId}`, {
                reason: payload.error,
                err: errors.errorToPOJO(new Error(payload.error))
            });
        }
    });
    rvmBus.on('rvm-message-bus/broadcast/download-asset/complete', payload => {
        if (payload) {
            ofEvents.emit(`system/asset-download-complete-${payload.downloadId}`, {
                path: payload.path
            });
        }
    });
}); // end app.ready

function staggerPortBroadcast(myPortInfo) {
    setTimeout(() => {
        try {
            portDiscovery.broadcast(myPortInfo);
        } catch (e) {
            log.writeToLog('info', e);
        }
    }, Math.floor(Math.random() * 50));
}

function includeFlashPlugin() {
    let pluginName;

    switch (process.platform) {
        case 'win32':
            pluginName = 'pepflashplayer.dll';
            break;
        case 'darwin':
            pluginName = 'PepperFlashPlayer.plugin';
            break;
        case 'linux':
            pluginName = 'libpepflashplayer.so';
            break;
        default:
            pluginName = '';
            break;
    }

    if (pluginName) {
        app.commandLine.appendSwitch('ppapi-flash-path', path.join(process.resourcesPath, 'plugins', 'flash', pluginName));
    }
}

function initializeCrashReporter(argo) {
    if (!crashReporterEnabled && argo['enable-crash-reporting']) {
        crashReporter.start({
            productName: 'OpenFin',
            companyName: 'OpenFin',
            submitURL: 'https://dl.openfin.co/services/crash-report',
            autoSubmit: true
        });
        crashReporterEnabled = true;
    }
}

function rotateLogs(argo) {
    // only keep the 7 most recent logfiles
    System.getLogList((err, files) => {
        if (err) {
            System.log('error', `logfile error: ${err}`);
        } else {
            files.filter(file => {
                return !(file.name === 'debug.log' || file.name.indexOf('debugp') === 0);
            }).sort((a, b) => {
                return (b.date - a.date);
            }).slice(6).forEach(file => {
                let filepath = path.join(USER_DATA, file.name);
                fs.unlink(filepath, err => {
                    if (err) {
                        System.log('error', `cannot delete logfile: ${filepath}`);
                    } else {
                        System.log('info', `deleting logfile: ${filepath}`);
                    }
                });
            });
        }
    });

    app.reopenLogfile();

    // delete debugp????.log file
    deleteProcessLogfile(false);

    rvmCleanup(argo);
}

function deleteProcessLogfile(closeLogfile) {
    let filename = app.getProcessLogfileName();

    if (!filename) {
        System.log('info', 'process logfile name is undefined');
        System.log('info', coreState.argo);
        return;
    }

    let filepath = path.join(USER_DATA, filename);

    if (closeLogfile) {
        app.closeLogfile();
    }

    try {
        fs.unlinkSync(filepath);
        System.log('info', `deleting process logfile: ${filepath}`);
    } catch (e) {
        System.log('error', `cannot delete process logfile: ${filepath}`);
    }
}

function rvmCleanup(argo) {
    let deleteCacheOnExitFlag = 'delete-cache-on-exit';

    // notify RVM with necessary information to clean up cache folders on exit when we're called with --delete-cache-on-exit
    let deleteCacheOnExit = argo[deleteCacheOnExitFlag];
    if (deleteCacheOnExit) {
        System.deleteCacheOnExit(() => {
            console.log('Successfully sent a delete-cache-on-exit message to the RVM.');
        }, (err) => {
            console.log(err);
        });
    }
}

function initServer() {
    let attemptedHardcodedPort = false;

    apiProtocol.initApiHandlers();

    socketServer.on('server/error', function(err) {
        // Guard against non listen errors and infinite retries.
        if (err && err.syscall === 'listen' && !attemptedHardcodedPort) {
            // Assuming connection issue. Bind on any available port
            console.log('Assuming connection issue. Bind on any available port');
            attemptedHardcodedPort = true;
            socketServer.start(0);
        }
    });

    socketServer.on('server/open', function(port) {
        console.log('Opened on', port);
        portDiscovery.broadcast(portDiscovery.getPortInfoByArgs(coreState.argo, port));
    });

    socketServer.on('connection/message', function(id, message) {
        console.log('Receieved message', message);
    });

    return socketServer;
}

//TODO: this function actually does more than just launch apps, it will initiate the web socket server and
//is essential for proper runtime startup and adapter connectivity. we want to split into smaller independent parts.
//please see the discussion on https://github.com/openfin/runtime-core/pull/194
function launchApp(argo, startExternalAdapterServer) {
    convertOptions.fetchOptions(argo, configuration => {
        let {
            configUrl,
            configObject
        } = configuration;
        let openfinWinOpts = convertOptions.getWindowOptions(configObject);
        let startUpApp = configObject.startup_app; /* jshint ignore:line */
        let uuid = startUpApp && startUpApp.uuid;
        let ofApp = Application.wrap(uuid);
        let isRunning = Application.isRunning(ofApp);

        if (openfinWinOpts && !isRunning) {
            //making sure that if a window is pressent we set the window name === to the uuid as per 5.0
            openfinWinOpts.name = uuid;
            initFirstApp(openfinWinOpts, configUrl);
        } else if (uuid) {
            Application.run({
                uuid,
                name: uuid
            });
        }

        if (startExternalAdapterServer) {
            coreState.setStartManifest(configUrl, configObject);
            socketServer.start(configObject['websocket_port'] || 9696);
        }

        app.emit('synth-desktop-icon-clicked', {
            mouse: System.getMousePosition(),
            tickCount: app.getTickCount()
        });
    }, error => {
        log.writeToLog(1, error, true);

        if (!coreState.argo['noerrdialog']) {
            dialog.showErrorBox('Fatal Error', `${error}`);
        }

        app.quit();
    });
}


function initFirstApp(options, configUrl) {
    try {
        // Needs proper configs
        firstApp = Application.create(options, configUrl);

        Application.run({
            uuid: firstApp.uuid
        });

        // Emitted when the window is closed.
        firstApp.mainWindow.on('closed', function() {
            firstApp = null;
        });
    } catch (error) {
<<<<<<< HEAD
        console.log(`Error: ${error.message}`);
=======
        log.writeToLog(1, error, true);
>>>>>>> 4ea4d3a5

        if (rvmBus) {
            rvmBus.send('application', {
                action: 'hide-splashscreen',
                sourceUrl: configUrl
            });
        }

<<<<<<< HEAD
=======
        if (!coreState.argo['noerrdialog']) {
            const errorMessage = options.loadErrorMessage || 'There was an error loading the application.';
            dialog.showErrorBox('Fatal Error', errorMessage);
        }

>>>>>>> 4ea4d3a5
        if (coreState.shouldCloseRuntime()) {
            _.defer(() => {
                app.quit();
            });
        }
    }
}

function registerShortcuts() {
    const resetZoomShortcut = 'CommandOrControl+0';
    const zoomInShortcut = 'CommandOrControl+=';
    const zoomInShiftShortcut = 'CommandOrControl+Plus';
    const zoomOutShortcut = 'CommandOrControl+-';
    const zoomOutShiftShortcut = 'CommandOrControl+_';
    const devToolsShortcut = 'CommandOrControl+Shift+I';
    const reloadF5Shortcut = 'F5';
    const reloadShiftF5Shortcut = 'Shift+F5';
    const reloadCtrlRShortcut = 'CommandOrControl+R';
    const reloadCtrlShiftRShortcut = 'CommandOrControl+Shift+R';

    let zoom = (zoomIn, reset = false) => {
        return () => {
            let browserWindow = BrowserWindow.getFocusedWindow();
            let windowOptions = browserWindow && coreState.getWindowOptionsById(browserWindow.id);

            if (windowOptions && windowOptions.accelerator && windowOptions.accelerator.zoom) {
                browserWindow.webContents.send('zoom', zoomIn, reset);
            }
        };
    };

    let reload = () => {
        let browserWindow = BrowserWindow.getFocusedWindow();
        let windowOptions = browserWindow && coreState.getWindowOptionsById(browserWindow.id);

        if (windowOptions && windowOptions.accelerator && windowOptions.accelerator.reload) {
            browserWindow.webContents.reload();
        }
    };

    let reloadIgnoringCache = () => {
        let browserWindow = BrowserWindow.getFocusedWindow();
        let windowOptions = browserWindow && coreState.getWindowOptionsById(browserWindow.id);

        if (windowOptions && windowOptions.accelerator && windowOptions.accelerator.reloadIgnoringCache) {
            browserWindow.webContents.reloadIgnoringCache();
        }
    };

    app.on('browser-window-focus', () => {
        globalShortcut.register(resetZoomShortcut, zoom(undefined, true));
        globalShortcut.register(zoomInShortcut, zoom(true));
        globalShortcut.register(zoomInShiftShortcut, zoom(true));
        globalShortcut.register(zoomOutShortcut, zoom(false));
        globalShortcut.register(zoomOutShiftShortcut, zoom(false));

        globalShortcut.register(devToolsShortcut, () => {
            let browserWindow = BrowserWindow.getFocusedWindow();
            let windowOptions = browserWindow && coreState.getWindowOptionsById(browserWindow.id);

            if (windowOptions && windowOptions.accelerator && windowOptions.accelerator.devtools) {
                browserWindow.webContents.openDevTools();
            }
        });

        globalShortcut.register(reloadF5Shortcut, reload);
        globalShortcut.register(reloadShiftF5Shortcut, reloadIgnoringCache);
        globalShortcut.register(reloadCtrlRShortcut, reload);
        globalShortcut.register(reloadCtrlShiftRShortcut, reloadIgnoringCache);
    });

    app.on('browser-window-blur', () => {
        globalShortcut.unregister(resetZoomShortcut);
        globalShortcut.unregister(zoomInShortcut);
        globalShortcut.unregister(zoomInShiftShortcut);
        globalShortcut.unregister(zoomOutShortcut);
        globalShortcut.unregister(zoomOutShiftShortcut);
        globalShortcut.unregister(devToolsShortcut);
        globalShortcut.unregister(reloadF5Shortcut);
        globalShortcut.unregister(reloadShiftF5Shortcut);
        globalShortcut.unregister(reloadCtrlRShortcut);
        globalShortcut.unregister(reloadCtrlShiftRShortcut);
    });
}<|MERGE_RESOLUTION|>--- conflicted
+++ resolved
@@ -136,15 +136,7 @@
 
         connectionManager.connectToRuntime(`${myPortInfo.version}:${myPortInfo.port}`, portInfo).then((runtimePeer) => {
             //one connected we broadcast our port discovery message.
-<<<<<<< HEAD
-            try {
-                portDiscovery.broadcast(myPortInfo);
-            } catch (e) {
-                log.writeToLog('info', e);
-            }
-=======
             staggerPortBroadcast(myPortInfo);
->>>>>>> 4ea4d3a5
             log.writeToLog('info', `Connected to runtime ${JSON.stringify(runtimePeer.portInfo)}`);
 
         }).catch(err => {
@@ -497,11 +489,7 @@
             firstApp = null;
         });
     } catch (error) {
-<<<<<<< HEAD
-        console.log(`Error: ${error.message}`);
-=======
         log.writeToLog(1, error, true);
->>>>>>> 4ea4d3a5
 
         if (rvmBus) {
             rvmBus.send('application', {
@@ -510,14 +498,11 @@
             });
         }
 
-<<<<<<< HEAD
-=======
         if (!coreState.argo['noerrdialog']) {
             const errorMessage = options.loadErrorMessage || 'There was an error loading the application.';
             dialog.showErrorBox('Fatal Error', errorMessage);
         }
 
->>>>>>> 4ea4d3a5
         if (coreState.shouldCloseRuntime()) {
             _.defer(() => {
                 app.quit();
